--- conflicted
+++ resolved
@@ -621,22 +621,6 @@
             start = shard_size
         else:
             start = 0
-<<<<<<< HEAD
-        try:
-        # w2, down_proj: Load into only logical weight of w2.
-            expert_data = expert_data.narrow(shard_dim, start, shard_size)
-            expert_data.copy_(loaded_weight)
-        except Exception as e:
-            print(shard_dim, start, shard_size)
-            print(self.prefix, r_weight_name)
-            print(expert_data.shape)
-            print(loaded_weight.shape)
-            print(f"Error occurred: {e}")
-            print()
-            raise  # Re-raise the exception to immediately stop execution
-            
-            
-=======
 
         if _is_cpu:
             expert_data, loaded_weight = narrow_padded_param_and_loaded_weight(
@@ -659,7 +643,6 @@
             expert_data = expert_data.narrow(shard_dim, start, shard_size)
         expert_data.copy_(loaded_weight)
 
->>>>>>> 4ed57807
     def _load_w2(
         self,
         expert_data: torch.Tensor,
@@ -695,24 +678,6 @@
         # Narrow parameter and load.
         shard_size = expert_data.shape[shard_dim]
 
-<<<<<<< HEAD
-        try:
-        # w2, down_proj: Load into only logical weight of w2.
-            if not self.use_presharded_weights:
-                loaded_weight = loaded_weight.narrow(
-                    shard_dim, shard_size * tp_rank, shard_size
-            )
-            expert_data.copy_(loaded_weight)
-        except Exception as e:
-            print(shard_dim, shard_size * tp_rank, shard_size)
-            print(self.prefix, r_weight_name)
-            print(expert_data.shape)
-            print(loaded_weight.shape)
-            print(f"Error occurred: {e}")
-            print()
-            raise  # Re-raise the exception to immediately stop execution
-            
-=======
         if _is_cpu:
             expert_data, loaded_weight = narrow_padded_param_and_loaded_weight(
                 expert_data,
@@ -734,7 +699,6 @@
                 loaded_weight = loaded_weight.narrow(
                     shard_dim, shard_size * tp_rank, shard_size
                 )
->>>>>>> 4ed57807
 
 
     def _load_single_value(
